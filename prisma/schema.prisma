// This is your Prisma schema file,
// learn more about it in the docs: https://pris.ly/d/prisma-schema

// Looking for ways to speed up your queries, or scale easily with your serverless or edge functions?
// Try Prisma Accelerate: https://pris.ly/cli/accelerate-init

generator client {
  provider = "prisma-client-js"
  previewFeatures = ["postgresqlExtensions"]
  binaryTargets = ["native"]
}

datasource db {
  provider = "postgresql"
  url      = env("DATABASE_URL")
  directUrl = env("DIRECT_URL") 
  extensions = [vector]
}

model User {
  id                String   @id @default(uuid())
  email             String   @unique
  name              String
  password_hash     String
  created_at        DateTime @default(now())
  updated_at        DateTime @updatedAt
  is_active         Boolean  @default(true)
  subscription_tier String   @default("free") // 'free', 'pro', 'enterprise'

  // Billing fields
  stripe_customer_id String?
  current_period_end DateTime?
  trial_end          DateTime?

  // Relationships
  sites          Site[]
  api_keys       ApiKey[]
  usage_records  UsageRecord[]
  billing_events BillingEvent[]
  activity_logs  ActivityLog[]
  licenses       License[]
  downloads      Download[]
  query_usage    QueryUsage[]
  diagnostic_audits DiagnosticAudit[]
  diagnostic_schedules DiagnosticSchedule[]

  // Indexes
  @@index([stripe_customer_id])
  @@map("users")
}

model Site {
  id                String    @id @default(uuid())
  user_id           String
  name              String
  url               String    @unique
  description       String?
  created_at        DateTime  @default(now())
  updated_at        DateTime  @updatedAt
  is_active         Boolean   @default(true)
  embedding_status  String    @default("not_started") // 'not_started', 'in_progress', 'completed', 'failed'
  last_embedding_at DateTime?
  post_count        Int       @default(0)
  chunk_count       Int       @default(0)

  // Relationships
  user          User          @relation(fields: [user_id], references: [id], onDelete: Cascade)
  api_keys      ApiKey[]
  usage_records UsageRecord[]
  site_products SiteProduct[]
  activity_logs ActivityLog[]
  query_usage   QueryUsage[]
  post_chunks   PostChunk[]
  product_embeddings ProductEmbedding[]
  diagnostic_audits DiagnosticAudit[]
  diagnostic_schedules DiagnosticSchedule[]

  // Indexes
  @@index([user_id])
  @@index([url])
  @@index([embedding_status])
  @@map("sites")
}

// API Key Management
model ApiKey {
  id           String    @id @default(uuid())
  user_id      String
  site_id      String?
  name         String // User-friendly name
  key_prefix   String    @unique // First 8 chars for display
  key_hash     String    @unique // Hashed full key
  scopes       String[] // ['search', 'embed', 'admin']
  created_at   DateTime  @default(now())
  last_used_at DateTime?
  is_active    Boolean   @default(true)

  // Rate limiting
  rate_limit_per_hour Int @default(1000)

  // Relationships
  user          User          @relation(fields: [user_id], references: [id], onDelete: Cascade)
  site          Site?         @relation(fields: [site_id], references: [id], onDelete: Cascade)
  usage_records UsageRecord[]

  // Indexes
  @@index([user_id])
  @@index([site_id])
  @@index([key_prefix])
  @@index([last_used_at])
  @@map("api_keys")
}

// Usage Tracking & Quotas
model UsageRecord {
  id         String  @id @default(uuid())
  user_id    String
  site_id    String?
  api_key_id String?

  // Usage metrics
  operation_type String // 'search', 'embed', 'site_create', etc.
  endpoint       String // Full endpoint path
  method         String // HTTP method

  // Tracking data
  timestamp     DateTime @default(now())
  response_time Int? // Response time in ms
  status_code   Int
  error_message String?

  // Billing relevant
  billable_unit String? // 'search', 'chunk', 'api_call'
  unit_count    Int     @default(1)

  // Request metadata
  user_agent String?
  ip_address String?

  // Relationships
  user    User    @relation(fields: [user_id], references: [id], onDelete: Cascade)
  site    Site?   @relation(fields: [site_id], references: [id], onDelete: SetNull)
  api_key ApiKey? @relation(fields: [api_key_id], references: [id], onDelete: SetNull)

  // Indexes
  @@index([user_id, timestamp])
  @@index([site_id, timestamp])
  @@index([api_key_id, timestamp])
  @@index([operation_type, timestamp])
  @@index([timestamp])
  @@map("usage_records")
}

// Billing & Subscription Events
model BillingEvent {
  id      String @id @default(uuid())
  user_id String

  // Stripe data
  stripe_event_id   String? @unique
  stripe_event_type String // 'invoice.paid', 'subscription.updated', etc.

  // Event details
  event_type String // 'subscription_created', 'payment_succeeded', 'usage_overage', etc.
  amount     Int? // Amount in cents
  currency   String? @default("usd")

  // Subscription details
  subscription_tier String?
  period_start      DateTime?
  period_end        DateTime?

  // Metadata
  metadata     Json?
  processed_at DateTime @default(now())

  // Relationships
  user User @relation(fields: [user_id], references: [id], onDelete: Cascade)

  // Indexes
  @@index([user_id])
  @@index([stripe_event_id])
  @@index([event_type])
  @@index([processed_at])
  @@map("billing_events")
}

// System Metrics for Admin Analytics
model SystemMetric {
  id String @id @default(uuid())

  // Metric details
  metric_type String // 'daily_active_users', 'total_searches', 'total_sites', etc.
  metric_date DateTime
  value       Float

  // Dimensions for grouping
  dimension_1 String? // e.g., 'subscription_tier'
  dimension_2 String? // e.g., 'operation_type'

  // Metadata
  metadata    Json?
  recorded_at DateTime @default(now())

  // Indexes
  @@unique([metric_type, metric_date, dimension_1, dimension_2])
  @@index([metric_type, metric_date])
  @@index([recorded_at])
  @@map("system_metrics")
}

// Optional: Model for tracking embedding jobs/status
model EmbeddingJob {
  id            String    @id @default(uuid())
  site_id       String
  status        String    @default("pending") // 'pending', 'processing', 'completed', 'failed'
  started_at    DateTime  @default(now())
  completed_at  DateTime?
  error_message String?
  posts_count   Int       @default(0)
  chunks_count  Int       @default(0)

  // Metadata
  metadata Json? // Store additional job information

  @@index([site_id])
  @@index([status])
  @@map("embedding_jobs")
}

// Ecosystem Products (SaaS offerings) - now unified with Plugin functionality
model Product {
  id          String  @id @default(uuid())
  name        String  @unique
  slug        String  @unique // URL-friendly identifier
  description String
  category    String // 'search', 'analysis', 'ai', etc.
  version     String  @default("1.0")
  is_active   Boolean @default(true)
  is_beta     Boolean @default(false)

  // Pricing info (optional)
  base_price  Float? // Monthly base price in USD
  usage_based Boolean @default(false) // Whether pricing includes usage components

  // Features/capabilities
  features               Json? // JSON array of feature descriptions
  limits                 Json? // JSON object with usage limits per tier
  extended_documentation String? // Extended documentation/description for the product

  // File information (for downloadable products)
  filename     String? // Original filename (e.g., "ai-ready-core.zip")
  file_path    String? // Path to file in storage
  file_size    Int? // Size in bytes
  file_hash    String? // SHA256 hash for integrity
  content_type String? @default("application/zip") // MIME type
  is_public    Boolean @default(false) // If true, no license required

  // Release information
  release_notes String?
  changelog     String?

  // Download restrictions
  max_downloads Int? // Max downloads per license (null = unlimited)

  // Metadata
  created_at DateTime @default(now())
  updated_at DateTime @updatedAt

  // Relationships
  site_products SiteProduct[]
  pricing_tiers PricingTier[]
  licenses      License[]
  downloads     Download[]

  // Indexes
  @@index([category])
  @@index([is_active])
  @@index([version])
  @@map("products")
}

// Junction table for sites and their registered products
model SiteProduct {
  id         String @id @default(uuid())
  site_id    String
  product_id String

  // Status
  is_enabled  Boolean   @default(true)
  enabled_at  DateTime  @default(now())
  disabled_at DateTime?

  // Configuration
  config       Json? // Product-specific configuration
  usage_limits Json? // Site-specific limits if different from defaults

  // Usage tracking
  last_used_at DateTime?
  usage_count  Int       @default(0)

  // Metadata
  created_at DateTime @default(now())
  updated_at DateTime @updatedAt

  // Relationships
  site    Site    @relation(fields: [site_id], references: [id], onDelete: Cascade)
  product Product @relation(fields: [product_id], references: [id], onDelete: Cascade)

  // Constraints
  @@unique([site_id, product_id])
  // Indexes
  @@index([site_id])
  @@index([product_id])
  @@index([is_enabled])
  @@map("site_products")
}

// Activity Log for Recent Activity Feed
model ActivityLog {
  id      String @id @default(uuid())
  user_id String

  // Activity details
  activity_type String // 'user_updated', 'site_created', 'product_registered', etc.
  title         String // Human-readable title
  description   String? // Optional detailed description

  // Related entities
  site_id     String? // If activity is site-related
  target_id   String? // ID of the target entity (product_id, site_id, etc.)
  target_type String? // Type of target entity ('site', 'product', 'user', etc.)

  // Activity metadata
  metadata   Json? // Additional context data
  ip_address String? // User's IP address
  user_agent String? // User's browser/client info

  // Timestamps
  created_at DateTime @default(now())

  // Relationships
  user User  @relation(fields: [user_id], references: [id], onDelete: Cascade)
  site Site? @relation(fields: [site_id], references: [id], onDelete: SetNull)

  // Indexes
  @@index([user_id, created_at])
  @@index([site_id, created_at])
  @@index([activity_type, created_at])
  @@index([created_at])
  @@map("activity_logs")
}

// Vector Embeddings for Posts
model PostChunk {
  id         String @id @default(uuid())
  site_id    String
  chunk_id   String @unique // Original chunk ID from the service
  
  // Post information
  post_id     Int
  post_title  String
  post_url    String
  chunk_index Int
  content     String @db.Text
  
  // Vector embedding - using pgvector extension
  embedding   Unsupported("vector")
  
  // Metadata
  created_at DateTime @default(now())
  updated_at DateTime @updatedAt
  
  // Relationships
  site Site @relation(fields: [site_id], references: [id], onDelete: Cascade)
  
  // Indexes
  @@index([site_id])
  @@index([post_id])
  @@index([chunk_id])
  @@index([site_id, post_id])
  @@map("post_chunks")
}

// Vector Embeddings for Products  
model ProductEmbedding {
  id         String @id @default(uuid())
  site_id    String
  product_id Int
  
  // Product information
  title       String
  url         String
  brand       String?
  category    String?
  price_usd   Float?
  rating      Float?
  availability String?
  
  // Searchable content and structured data
  searchable_text String @db.Text
  structured_data Json?
  
  // Vector embedding - using pgvector extension  
  embedding   Unsupported("vector")
  
  // Metadata
  created_at DateTime @default(now())
  updated_at DateTime @updatedAt
  
  // Relationships
  site Site @relation(fields: [site_id], references: [id], onDelete: Cascade)
  
  // Constraints
  @@unique([site_id, product_id])
  
  // Indexes
  @@index([site_id])
  @@index([product_id])
  @@index([brand])
  @@index([category])
  @@index([site_id, category])
  @@map("product_embeddings")
}

// User Licenses for Products
model License {
  id         String @id @default(uuid())
  user_id    String
  product_id String

  // License details
  license_key  String @unique // Generated license key
  license_type String @default("standard") // 'trial', 'standard', 'standard_plus', 'premium', 'premium_plus', 'enterprise'

  // Status
  status    String  @default("active") // 'active', 'expired', 'revoked', 'suspended'
  is_active Boolean @default(true)

  // Billing information
  billing_period String @default("monthly") // 'monthly', 'annual'
  amount_paid    Float? // Amount paid in USD
  currency       String @default("usd")

  // Validity period
  issued_at      DateTime  @default(now())
  expires_at     DateTime? // null for non-expiring licenses
  last_validated DateTime?

  // Feature permissions
  agent_api_access Boolean @default(false) // Whether license includes agent/API access
  max_sites        Int     @default(1) // Max sites this license covers

  // Usage tracking and limits
  download_count     Int       @default(0)
  max_downloads      Int? // Override product's max_downloads if set
  query_count        Int       @default(0) // Current period query usage
  max_queries        Int? // Query limit per billing period (null = unlimited)
  query_period_start DateTime  @default(now()) // Start of current query counting period
  query_period_end   DateTime? // End of current query counting period

  // Add-ons
  additional_sites Int     @default(0) // Extra sites beyond base tier
  custom_embedding Boolean @default(false) // Custom embedding models add-on

  // License metadata
  purchase_reference String? // Reference to payment/order
  notes              String? // Admin notes
  metadata           Json? // Additional license data

  // Timestamps
  created_at DateTime @default(now())
  updated_at DateTime @updatedAt

  // Relationships
  user        User         @relation(fields: [user_id], references: [id], onDelete: Cascade)
  product     Product      @relation(fields: [product_id], references: [id], onDelete: Cascade)
  downloads   Download[]
  query_usage QueryUsage[]

  // Constraints
  @@unique([user_id, product_id]) // One license per user per product
  // Indexes
  @@index([user_id])
  @@index([product_id])
  @@index([license_key])
  @@index([status])
  @@index([license_type])
  @@index([expires_at])
  @@index([query_period_end])
  @@map("licenses")
}

// Query Usage Tracking for License Billing
model QueryUsage {
  id         String  @id @default(uuid())
  user_id    String
  license_id String
  site_id    String? // Which site the query was made for

  // Query details
  query_type String // 'search', 'embed', 'analysis'
  endpoint   String // API endpoint used
  query_text String? // Search query (optional, for analytics)

  // Request metadata
  ip_address       String?
  user_agent       String?
  is_agent_request Boolean @default(false) // Whether request came from agent/API

  // Performance metrics
  response_time_ms Int?
  results_count    Int?

  // Billing
  billable Boolean @default(true) // Whether this query counts against quota

  // Timestamps
  created_at DateTime @default(now())

  // Relationships
  user    User    @relation(fields: [user_id], references: [id], onDelete: Cascade)
  license License @relation(fields: [license_id], references: [id], onDelete: Cascade)
  site    Site?   @relation(fields: [site_id], references: [id], onDelete: Cascade)

  // Indexes
  @@index([user_id])
  @@index([license_id])
  @@index([site_id])
  @@index([created_at])
  @@index([query_type])
  @@index([billable])
  @@index([is_agent_request])
  @@map("query_usage")
}

// Pricing Tiers for Products
model PricingTier {
  id         String @id @default(uuid())
  product_id String

  // Tier details
  tier_name    String // 'standard', 'standard_plus', 'premium', 'premium_plus', 'enterprise'
  display_name String // 'Standard', 'Standard+', 'Premium', 'Premium+', 'Enterprise'
  description  String

  // Pricing
  monthly_price Float // Price in USD
  annual_price  Float // Annual price in USD (with discount)

  // Features and limits
  max_queries      Int? // Query limit per month (null = unlimited)
  max_sites        Int     @default(1) // Site limit
  agent_api_access Boolean @default(false) // Agent/API access

  // Add-on pricing
  extra_site_price        Float? // Price per additional site
  overage_price           Float? // Price per 100 extra queries
  custom_embedding_markup Float? // Percentage markup for custom embeddings

  // Metadata
  features   Json? // Array of feature descriptions
  is_active  Boolean @default(true)
  sort_order Int     @default(0)

  // Timestamps
  created_at DateTime @default(now())
  updated_at DateTime @updatedAt

  // Relationships
  product Product @relation(fields: [product_id], references: [id], onDelete: Cascade)

  // Constraints
  @@unique([product_id, tier_name])
  // Indexes
  @@index([product_id])
  @@index([tier_name])
  @@index([is_active])
  @@index([sort_order])
  @@map("pricing_tiers")
}

// Download Tracking
model Download {
  id         String @id @default(uuid())
  user_id    String
  product_id String
  license_id String

  // Download details
  download_url   String? // Temporary download URL if applicable
  download_token String? // Temporary download token
  token_expires  DateTime? // When download token expires

  // Request information
  ip_address String?
  user_agent String?
  referer    String?

  // Download status
  status           String    @default("initiated") // 'initiated', 'in_progress', 'completed', 'failed'
  started_at       DateTime  @default(now())
  completed_at     DateTime?
  bytes_downloaded Int? // Track partial downloads

  // Error tracking
  error_message String?

  // Metadata
  metadata   Json?
  created_at DateTime @default(now())

  // Relationships
  user    User    @relation(fields: [user_id], references: [id], onDelete: Cascade)
  product Product @relation(fields: [product_id], references: [id], onDelete: Cascade)
  license License @relation(fields: [license_id], references: [id], onDelete: Cascade)

  // Indexes
  @@index([user_id])
  @@index([product_id])
  @@index([license_id])
  @@index([status])
  @@index([started_at])
  @@index([download_token])
  @@map("downloads")
}

<<<<<<< HEAD
// ===== DIAGNOSTICS ENGINE MODELS =====

// Diagnostic Audits - Main audit records
model DiagnosticAudit {
  id         String   @id @default(uuid())
  site_id    String
  user_id    String
  
  // Audit details
  audit_type   String    @default("full") // 'full', 'quick', 'scheduled', 'on_demand'
  status       String    @default("pending") // 'pending', 'crawling', 'scanning', 'scoring', 'completed', 'failed'
  started_at   DateTime  @default(now())
  completed_at DateTime?
  
  // Error tracking
  error_message String?
  error_details Json?
  
  // Raw data storage references
  raw_html_path       String? // Path in Supabase Storage for raw HTML
  screenshots_path    String? // Path in Supabase Storage for screenshots
  
  // Summary scores
  site_score       Float? // Overall site score (0-10)
  ai_readiness     String? // 'excellent', 'good', 'needs_improvement', 'poor'
  access_intent    String? // 'allow', 'partial', 'block'
  
  // Metadata
  crawler_metadata Json? // User agent, viewport, etc.
  audit_metadata   Json? // Additional audit configuration
  
  // Cache control
  cache_expires_at DateTime? // When cached results expire
  is_cached        Boolean   @default(false)
  
  // Timestamps
  created_at DateTime @default(now())
  updated_at DateTime @updatedAt
  
  // Relationships
  site       Site               @relation(fields: [site_id], references: [id], onDelete: Cascade)
  user       User               @relation(fields: [user_id], references: [id], onDelete: Cascade)
  pages      DiagnosticPage[]
  indicators DiagnosticIndicator[]
  scores     DiagnosticScore[]
  
  // Indexes
  @@index([site_id, created_at])
  @@index([user_id])
  @@index([status])
  @@index([audit_type])
  @@index([completed_at])
  @@map("diagnostic_audits")
}

// Diagnostic Pages - Page-level audit data
model DiagnosticPage {
  id       String @id @default(uuid())
  audit_id String
  
  // Page information
  url            String
  title          String?
  meta_description String?
  page_type      String? // 'homepage', 'product', 'blog', 'landing', etc.
  
  // Page metrics
  page_score     Float? // Page-level score (0-10)
  load_time_ms   Int? // Page load time
  word_count     Int?
  
  // SEO/Meta indicators
  has_title      Boolean @default(false)
  has_meta_desc  Boolean @default(false)
  has_og_tags    Boolean @default(false)
  has_schema     Boolean @default(false)
  
  // Raw data references
  html_snapshot_path String? // Path in storage
  screenshot_path    String? // Path in storage
  
  // Crawl metadata
  crawled_at    DateTime?
  status_code   Int?
  error_message String?
  
  // Timestamps
  created_at DateTime @default(now())
  updated_at DateTime @updatedAt
  
  // Relationships
  audit      DiagnosticAudit      @relation(fields: [audit_id], references: [id], onDelete: Cascade)
  indicators DiagnosticIndicator[]
  scores     DiagnosticScore[]
  
  // Indexes
  @@index([audit_id])
  @@index([url])
  @@index([page_type])
  @@map("diagnostic_pages")
}

// Diagnostic Indicators - Individual check results
model DiagnosticIndicator {
  id       String  @id @default(uuid())
  audit_id String
  page_id  String?
  
  // Indicator details
  indicator_name String // 'llms_txt', 'agent_json', 'robots_txt', etc.
  category       String // 'standards', 'seo', 'structured_data', 'accessibility'
  
  // Result
  status         String // 'pass', 'warn', 'fail', 'not_applicable'
  score          Float? // Individual score (0-10)
  weight         Float  @default(1.0) // Weight in overall scoring
  
  // Details
  message        String? // Human-readable result message
  details        Json? // Detailed findings
  recommendation String? // Fix recommendation
  
  // File/URL specific
  checked_url    String? // URL that was checked (for file indicators)
  found          Boolean @default(false)
  is_valid       Boolean @default(false)
  
  // LLM analysis (for advanced indicators)
  llm_analysis   Json? // Structured LLM response
  llm_score      Float? // LLM-assigned score
  llm_confidence Float? // Confidence level (0-1)
  
  // Timestamps
  scanned_at DateTime @default(now())
  
  // Relationships
  audit DiagnosticAudit @relation(fields: [audit_id], references: [id], onDelete: Cascade)
  page  DiagnosticPage? @relation(fields: [page_id], references: [id], onDelete: Cascade)
  
  // Indexes
  @@index([audit_id])
  @@index([page_id])
  @@index([indicator_name])
  @@index([category])
  @@index([status])
  @@map("diagnostic_indicators")
}

// Diagnostic Scores - Computed scores at different levels
model DiagnosticScore {
  id       String @id @default(uuid())
  audit_id String
  page_id  String?
  
  // Score details
  score_type  String // 'site', 'page', 'category'
  category    String? // If score_type is 'category'
  score_value Float // The actual score (0-10)
  
  // Score components
  total_indicators   Int // Total indicators checked
  passed_indicators  Int // Indicators that passed
  warning_indicators Int // Indicators with warnings
  failed_indicators  Int // Indicators that failed
  
  // Weighted calculation details
  weighted_score Float? // If using weighted scoring
  max_possible   Float? // Maximum possible score
  
  // Metadata
  calculation_details Json? // Detailed breakdown of score calculation
  
  // Timestamps
  calculated_at DateTime @default(now())
  
  // Relationships
  audit DiagnosticAudit @relation(fields: [audit_id], references: [id], onDelete: Cascade)
  page  DiagnosticPage? @relation(fields: [page_id], references: [id], onDelete: Cascade)
  
  // Indexes
  @@index([audit_id])
  @@index([page_id])
  @@index([score_type])
  @@index([category])
  @@map("diagnostic_scores")
}

// Diagnostic Schedules - Scheduled audit configuration
model DiagnosticSchedule {
  id      String @id @default(uuid())
  user_id String
  site_id String
  
  // Schedule configuration
  schedule_type String // 'daily', 'weekly', 'monthly'
  schedule_day  Int? // Day of week (1-7) or day of month (1-31)
  schedule_hour Int    @default(2) // Hour of day (0-23) in UTC
  
  // Schedule status
  is_active     Boolean   @default(true)
  last_run_at   DateTime?
  next_run_at   DateTime?
  
  // Notification settings
  notify_on_completion Boolean @default(true)
  notify_on_failure    Boolean @default(true)
  notify_on_score_drop Boolean @default(true)
  score_drop_threshold Float   @default(0.1) // 10% drop triggers notification
  
  // Audit configuration
  audit_config Json? // Custom audit settings for scheduled runs
  
  // Timestamps
  created_at DateTime @default(now())
  updated_at DateTime @updatedAt
  
  // Relationships
  user User @relation(fields: [user_id], references: [id], onDelete: Cascade)
  site Site @relation(fields: [site_id], references: [id], onDelete: Cascade)
  
  // Constraints
  @@unique([site_id]) // One schedule per site
  
  // Indexes
  @@index([user_id])
  @@index([site_id])
  @@index([is_active])
  @@index([next_run_at])
  @@map("diagnostic_schedules")
=======
model SystemConfig {
  id String @id @default(uuid())
  
  // Configuration key-value pairs
  key   String @unique
  value Json
  
  // Metadata
  description String?
  created_at  DateTime @default(now())
  updated_at  DateTime @updatedAt
  
  @@map("system_config")
>>>>>>> 1254993e
}<|MERGE_RESOLUTION|>--- conflicted
+++ resolved
@@ -625,7 +625,6 @@
   @@map("downloads")
 }
 
-<<<<<<< HEAD
 // ===== DIAGNOSTICS ENGINE MODELS =====
 
 // Diagnostic Audits - Main audit records
@@ -855,7 +854,9 @@
   @@index([is_active])
   @@index([next_run_at])
   @@map("diagnostic_schedules")
-=======
+}
+
+// System Configuration
 model SystemConfig {
   id String @id @default(uuid())
   
@@ -869,5 +870,5 @@
   updated_at  DateTime @updatedAt
   
   @@map("system_config")
->>>>>>> 1254993e
+}
 }